﻿<Project Sdk="Microsoft.NET.Sdk">
    <PropertyGroup>
        <OutputType>WinExe</OutputType>
        <TargetFramework>net8.0</TargetFramework>
        <Nullable>enable</Nullable>
        <BuiltInComInteropSupport>true</BuiltInComInteropSupport>
        <ApplicationManifest>app.manifest</ApplicationManifest>
        <AvaloniaUseCompiledBindingsByDefault>true</AvaloniaUseCompiledBindingsByDefault>
        <AllowUnsafeBlocks>true</AllowUnsafeBlocks>
    </PropertyGroup>
    <ItemGroup>
      <None Remove="Assets\teapot.png" />
    </ItemGroup>
    <ItemGroup>
      <AvaloniaResource Include="Assets\teapot.png" />
    </ItemGroup>

    <ItemGroup>
        <PackageReference Include="Avalonia" Version="11.3.6" />
        <PackageReference Include="Avalonia.Desktop" Version="11.3.6" />
        <PackageReference Include="Avalonia.Themes.Fluent" Version="11.3.6" />
        <PackageReference Include="Avalonia.Fonts.Inter" Version="11.3.6" />
        <!--Condition below is needed to remove Avalonia.Diagnostics package from build output in Release configuration.-->
        <PackageReference Include="Avalonia.Diagnostics" Version="11.3.6">
            <IncludeAssets Condition="'$(Configuration)' != 'Debug'">None</IncludeAssets>
            <PrivateAssets Condition="'$(Configuration)' != 'Debug'">All</PrivateAssets>
        </PackageReference>
<<<<<<< HEAD
        <PackageReference Include="OpenTK" Version="4.9.4" />
        <PackageReference Include="StbImageSharp" Version="2.27.11" />
    </ItemGroup>

    <ItemGroup>
        <None Include="Shaders/**" CopyToOutputDirectory="PreserveNewest" />
=======
        <PackageReference Include="CommunityToolkit.Mvvm" Version="8.4.0" />
        <PackageReference Include="MvvmLightLibs" Version="5.4.1.1" />
>>>>>>> 2d281b2c
    </ItemGroup>
</Project><|MERGE_RESOLUTION|>--- conflicted
+++ resolved
@@ -6,7 +6,6 @@
         <BuiltInComInteropSupport>true</BuiltInComInteropSupport>
         <ApplicationManifest>app.manifest</ApplicationManifest>
         <AvaloniaUseCompiledBindingsByDefault>true</AvaloniaUseCompiledBindingsByDefault>
-        <AllowUnsafeBlocks>true</AllowUnsafeBlocks>
     </PropertyGroup>
     <ItemGroup>
       <None Remove="Assets\teapot.png" />
@@ -25,16 +24,7 @@
             <IncludeAssets Condition="'$(Configuration)' != 'Debug'">None</IncludeAssets>
             <PrivateAssets Condition="'$(Configuration)' != 'Debug'">All</PrivateAssets>
         </PackageReference>
-<<<<<<< HEAD
-        <PackageReference Include="OpenTK" Version="4.9.4" />
-        <PackageReference Include="StbImageSharp" Version="2.27.11" />
-    </ItemGroup>
-
-    <ItemGroup>
-        <None Include="Shaders/**" CopyToOutputDirectory="PreserveNewest" />
-=======
         <PackageReference Include="CommunityToolkit.Mvvm" Version="8.4.0" />
         <PackageReference Include="MvvmLightLibs" Version="5.4.1.1" />
->>>>>>> 2d281b2c
     </ItemGroup>
 </Project>
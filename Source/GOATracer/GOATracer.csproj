﻿<Project Sdk="Microsoft.NET.Sdk">
    <PropertyGroup>
        <OutputType>WinExe</OutputType>
        <TargetFramework>net8.0</TargetFramework>
        <Nullable>enable</Nullable>
        <BuiltInComInteropSupport>true</BuiltInComInteropSupport>
        <ApplicationManifest>app.manifest</ApplicationManifest>
        <AvaloniaUseCompiledBindingsByDefault>true</AvaloniaUseCompiledBindingsByDefault>
    </PropertyGroup>
    <ItemGroup>
<<<<<<< HEAD
      <AvaloniaXaml Remove="bin\**" />
      <AvaloniaXaml Remove="obj\**" />
      <Compile Remove="bin\**" />
      <Compile Remove="obj\**" />
      <EmbeddedResource Remove="bin\**" />
      <EmbeddedResource Remove="obj\**" />
      <None Remove="bin\**" />
      <None Remove="obj\**" />
=======
      <None Remove="Assets\teapot.png" />
    </ItemGroup>
    <ItemGroup>
      <AvaloniaResource Include="Assets\teapot.png" />
>>>>>>> 43cd4646
    </ItemGroup>

    <ItemGroup>
        <PackageReference Include="Avalonia" Version="11.3.6" />
        <PackageReference Include="Avalonia.Desktop" Version="11.3.6" />
        <PackageReference Include="Avalonia.Themes.Fluent" Version="11.3.6" />
        <PackageReference Include="Avalonia.Fonts.Inter" Version="11.3.6" />
        <!--Condition below is needed to remove Avalonia.Diagnostics package from build output in Release configuration.-->
        <PackageReference Include="Avalonia.Diagnostics" Version="11.3.6">
            <IncludeAssets Condition="'$(Configuration)' != 'Debug'">None</IncludeAssets>
            <PrivateAssets Condition="'$(Configuration)' != 'Debug'">All</PrivateAssets>
        </PackageReference>
        <PackageReference Include="CommunityToolkit.Mvvm" Version="8.4.0" />
        <PackageReference Include="MvvmLightLibs" Version="5.4.1.1" />
        <PackageReference Include="OpenTK" Version="4.9.4" />
        <PackageReference Include="StbImageSharp" Version="2.27.11" />
    </ItemGroup>

    <ItemGroup>
      <Compile Update="Preview\Shader.cs">
        <CopyToOutputDirectory>Never</CopyToOutputDirectory>
      </Compile>
    </ItemGroup>

    <ItemGroup>
      <None Update="Shaders\lighting.frag">
        <CopyToOutputDirectory>PreserveNewest</CopyToOutputDirectory>
      </None>
      <None Update="Shaders\shader.frag">
        <CopyToOutputDirectory>PreserveNewest</CopyToOutputDirectory>
      </None>
      <None Update="Shaders\shader.vert">
        <CopyToOutputDirectory>PreserveNewest</CopyToOutputDirectory>
      </None>
    </ItemGroup>
</Project><|MERGE_RESOLUTION|>--- conflicted
+++ resolved
@@ -8,7 +8,12 @@
         <AvaloniaUseCompiledBindingsByDefault>true</AvaloniaUseCompiledBindingsByDefault>
     </PropertyGroup>
     <ItemGroup>
-<<<<<<< HEAD
+      <None Remove="Assets\teapot.png" />
+    </ItemGroup>
+    <ItemGroup>
+      <AvaloniaResource Include="Assets\teapot.png" />
+    </ItemGroup>
+    <ItemGroup>
       <AvaloniaXaml Remove="bin\**" />
       <AvaloniaXaml Remove="obj\**" />
       <Compile Remove="bin\**" />
@@ -17,12 +22,6 @@
       <EmbeddedResource Remove="obj\**" />
       <None Remove="bin\**" />
       <None Remove="obj\**" />
-=======
-      <None Remove="Assets\teapot.png" />
-    </ItemGroup>
-    <ItemGroup>
-      <AvaloniaResource Include="Assets\teapot.png" />
->>>>>>> 43cd4646
     </ItemGroup>
 
     <ItemGroup>

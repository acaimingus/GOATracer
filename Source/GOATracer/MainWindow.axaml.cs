--- conflicted
+++ resolved
@@ -1,9 +1,3 @@
-<<<<<<< HEAD
-namespace GOATracer;
-
-using System;
-=======
->>>>>>> e62a303b
 using System.IO;
 using System.Text;
 using Avalonia.Controls;
@@ -12,28 +6,14 @@
 using Avalonia.Threading;
 using GOATracer.Importer.Obj;
 
-<<<<<<< HEAD
 public partial class MainWindow : Window
 {
 
-=======
-namespace GOATracer;
-
-/// <summary>
-/// Code behind for the main window.
-/// </summary>
-public partial class MainWindow : Window
-{
-    /// <summary>
-    /// Constructor
-    /// </summary>
->>>>>>> e62a303b
     public MainWindow()
     {
         InitializeComponent();
     }
 
-<<<<<<< HEAD
 
 
 
@@ -48,173 +28,6 @@
     {
         var renderWindow = new RenderWindow();
         renderWindow.Show();
-=======
-    /// <summary>
-    /// Handler method for the Import option
-    /// </summary>
-    /// <param name="sender">Import option in the menu bar at the top</param>
-    /// <param name="eventData">Event data</param>
-    private async void ImportOptionClicked(object? sender, RoutedEventArgs eventData)
-    {
-        // Get the parent window to enable file dialog access
-        // Source: https://docs.avaloniaui.net/docs/basics/user-interface/file-dialogs
-        var topLevel = TopLevel.GetTopLevel(this);
-        
-        // Show file picker dialog to let user select a .obj file to import
-        // Source: https://docs.avaloniaui.net/docs/concepts/services/storage-provider/file-picker-options
-        var files = await topLevel!.StorageProvider.OpenFilePickerAsync(new FilePickerOpenOptions
-        {
-            Title = "Open .obj File",
-            AllowMultiple = false,
-            FileTypeFilter =
-            [
-                new FilePickerFileType(".obj files")
-                {
-                    Patterns = ["*.obj"]
-                }
-            ]
-        });
-
-        if (files.Count >= 1)
-        {
-            // Clear the last output in the log
-            LogOutputTextBlock.Text = "";
-            
-            // Extract the local file path from the selected file
-            var filePath = files[0].Path.LocalPath;
-
-            // Set Import information in Log
-            LogOutputTextBlock.Text += $"Importing scene from {filePath}...\n";
-            // Invalidate the visual and force redraw so the message shows up
-            LogOutputTextBlock.InvalidateVisual();
-            await Dispatcher.UIThread.InvokeAsync(() => { }, DispatcherPriority.Render);
-            
-            // Import the .obj file and convert it into our scene data structure
-            var sceneDescription = ObjImporter.ImportModel(filePath);
-
-            // Set the import stats
-            LoadedFilePathLabel.Content = $"Loaded file: { filePath }";
-            FileSizeLabel.Content = $"File size: { new FileInfo(filePath).Length } bytes";
-            VertexCountLabel.Content = $"Vertex count: { sceneDescription.VertexPoints.Count }";
-            MaterialCountLabel.Content = $"Material count: { sceneDescription.Materials?.Count ?? 0 }";
-            
-            // Output detailed information about the imported 3D model for debugging
-            PrintDebugInfo(sceneDescription);
-        }
-    }
-
-    /// <summary>
-    /// Debug method for printing out the imported data structure
-    /// </summary>
-    /// <param name="importedSceneDescription"></param>
-    private void PrintDebugInfo(ImportedSceneDescription importedSceneDescription)
-    {
-        // Create a StringBuilder to efficiently build the log content
-        var logBuilder = new StringBuilder();
-        
-        // Add scene name and basic information
-        logBuilder.AppendLine($"=== SCENE: {importedSceneDescription.FileName} ===");
-        logBuilder.AppendLine();
-        
-        // Log vertex data
-        logBuilder.AppendLine($"--- VERTICES ({ importedSceneDescription.VertexPoints.Count }) ---");
-
-        for (var i = 0; i < importedSceneDescription.VertexPoints.Count; i++)
-        {
-            var vertex = importedSceneDescription.VertexPoints[i];
-            logBuilder.AppendLine($"v[{i}]: ({vertex.X}, {vertex.Y}, {vertex.Z})");
-        }
-        
-        logBuilder.AppendLine();
-        
-        // Log normal data
-        logBuilder.AppendLine($"--- NORMALS ({importedSceneDescription.NormalPoints?.Count ?? 0}) ---");
-        if (importedSceneDescription.NormalPoints != null)
-        {
-            for (int i = 0; i < importedSceneDescription.NormalPoints.Count; i++)
-            {
-                var normal = importedSceneDescription.NormalPoints[i];
-                logBuilder.AppendLine($"vn[{i}]: ({normal.X}, {normal.Y}, {normal.Z})");
-            }
-        }
-        logBuilder.AppendLine();
-        
-        // Log texture coordinates
-        logBuilder.AppendLine($"--- TEXTURE COORDS ({importedSceneDescription.TexturePoints?.Count ?? 0}) ---");
-        if (importedSceneDescription.TexturePoints != null)
-        {
-            for (int i = 0; i < importedSceneDescription.TexturePoints.Count; i++)
-            {
-                var tex = importedSceneDescription.TexturePoints[i];
-                logBuilder.AppendLine($"vt[{i}]: ({tex.X}, {tex.Y}, {tex.Z})");
-            }
-        }
-        logBuilder.AppendLine();
-        
-        // Log materials
-        logBuilder.AppendLine($"--- MATERIALS ({importedSceneDescription.Materials?.Count ?? 0}) ---");
-        if (importedSceneDescription.Materials != null)
-        {
-            foreach (var material in importedSceneDescription.Materials)
-            {
-                logBuilder.AppendLine($"Material: {material.Key}");
-                logBuilder.AppendLine($"  - Diffuse: ({material.Value.ColorDiffuse?.X}, {material.Value.ColorDiffuse?.Y}, {material.Value.ColorDiffuse?.Z})");
-                logBuilder.AppendLine($"  - Ambient: ({material.Value.ColorAmbient?.X}, {material.Value.ColorAmbient?.Y}, {material.Value.ColorAmbient?.Z})");
-                logBuilder.AppendLine($"  - Specular: ({material.Value.ColorSpecular?.X}, {material.Value.ColorSpecular?.Y}, {material.Value.ColorSpecular?.Z})");
-                logBuilder.AppendLine($"  - Specular Exponent: {material.Value.SpecularExponent}");
-                logBuilder.AppendLine($"  - Optical Density: {material.Value.OpticalDensity}");
-                logBuilder.AppendLine($"  - Dissolve: {material.Value.Dissolve}");
-                logBuilder.AppendLine($"  - Illumination Model: {material.Value.IlluminationModel}");
-                logBuilder.AppendLine($"  - Diffuse texture: {material.Value.DiffuseTexture}");
-            }
-        }
-        logBuilder.AppendLine();
-        
-        // Log objects
-        logBuilder.AppendLine($"--- OBJECTS ({importedSceneDescription.ObjectDescriptions?.Count ?? 0}) ---");
-        if (importedSceneDescription.ObjectDescriptions != null)
-        {
-            for (int objIndex = 0; objIndex < importedSceneDescription.ObjectDescriptions.Count; objIndex++)
-            {
-                var obj = importedSceneDescription.ObjectDescriptions[objIndex];
-                logBuilder.AppendLine($"Object {objIndex}: {obj.ObjectName}");
-                logBuilder.AppendLine($"  - Faces: {obj.FacePoints.Count}");
-                
-                // Log each face in the object
-                for (int faceIndex = 0; faceIndex < obj.FacePoints.Count; faceIndex++)
-                {
-                    var face = obj.FacePoints[faceIndex];
-                    logBuilder.Append($"    Face {faceIndex}: Material={face.Material}, Vertices=[");
-                    
-                    // Log each vertex in the face
-                    for (int vIndex = 0; vIndex < face.Indices.Count; vIndex++)
-                    {
-                        var vertex = face.Indices[vIndex];
-                        logBuilder.Append($"(v:{vertex.VertexIndex}");
-                        
-                        if (vertex.TextureIndex.HasValue)
-                            logBuilder.Append($", vt:{vertex.TextureIndex}");
-                        
-                        if (vertex.NormalIndex.HasValue)
-                            logBuilder.Append($", vn:{vertex.NormalIndex}");
-                        
-                        logBuilder.Append(")");
-                        
-                        if (vIndex < face.Indices.Count - 1)
-                            logBuilder.Append(", ");
-                    }
-                    logBuilder.AppendLine("]");
-                }
-                logBuilder.AppendLine();
-            }
-        }
-        
-        // Write the log file to the executable directory
-        File.WriteAllText("import.log", logBuilder.ToString());
-        
-        // Also log to the UI that the debug info was saved
-        LogOutputTextBlock.Text += $"\nDebug info written.";
->>>>>>> e62a303b
     }
 
     private void FileChooser_Click(object? sender, Avalonia.Interactivity.RoutedEventArgs e)

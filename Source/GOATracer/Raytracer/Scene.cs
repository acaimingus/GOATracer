<<<<<<< HEAD
﻿using GOATracer.Importer.Obj;
using System;
using System.Collections.Generic;
using System.Linq;
using System.Security.Cryptography.X509Certificates;
using System.Text;
using System.Threading.Tasks;
using System.Numerics;
=======
﻿using System.Collections.Generic;
using GOATracer.Importer.Obj;
>>>>>>> fd84fd5c

namespace GOATracer.Raytracer
{
    internal class Scene
    {
        public List<Light> Lights { get; set; }
        public Camera Camera { get; set; }
        public ImportedSceneDescription SceneDescription { get; set; }
<<<<<<< HEAD
        public List<ObjectFace> FacePoints { get; set; }
=======
>>>>>>> fd84fd5c

        public int ImageHeight { get; set;  }
        public int ImageWidth { get; set; }

<<<<<<< HEAD
        public Scene(List<Light> lights, Camera camera, ImportedSceneDescription sceneDescription)
=======
        public Scene(List<Light> lights, Camera camera, ImportedSceneDescription sceneDescription, int imageWidth, int imageHeight)
>>>>>>> fd84fd5c
        {
            this.Lights = lights;
            this.Camera = camera;
            this.SceneDescription = sceneDescription;

<<<<<<< HEAD
            this.ImageHeight = 800;
            this.ImageWidth = 450;

            this.FacePoints = sceneDescription.ObjectDescriptions?.Count > 0
                ? sceneDescription.ObjectDescriptions.SelectMany(o => o.FacePoints).ToList()
                : new List<ObjectFace>();
=======
            this.ImageHeight = imageHeight;
            this.ImageWidth = imageWidth;
>>>>>>> fd84fd5c
        }
    }
}<|MERGE_RESOLUTION|>--- conflicted
+++ resolved
@@ -1,16 +1,5 @@
-<<<<<<< HEAD
-﻿using GOATracer.Importer.Obj;
-using System;
-using System.Collections.Generic;
-using System.Linq;
-using System.Security.Cryptography.X509Certificates;
-using System.Text;
-using System.Threading.Tasks;
-using System.Numerics;
-=======
 ﻿using System.Collections.Generic;
 using GOATracer.Importer.Obj;
->>>>>>> fd84fd5c
 
 namespace GOATracer.Raytracer
 {
@@ -18,36 +7,24 @@
     {
         public List<Light> Lights { get; set; }
         public Camera Camera { get; set; }
-        public ImportedSceneDescription SceneDescription { get; set; }
-<<<<<<< HEAD
-        public List<ObjectFace> FacePoints { get; set; }
-=======
->>>>>>> fd84fd5c
+        public SceneDescription SceneDescription { get; set; }
+        public List<FaceDescription> FacePoints { get; set; }
 
         public int ImageHeight { get; set;  }
         public int ImageWidth { get; set; }
 
-<<<<<<< HEAD
-        public Scene(List<Light> lights, Camera camera, ImportedSceneDescription sceneDescription)
-=======
-        public Scene(List<Light> lights, Camera camera, ImportedSceneDescription sceneDescription, int imageWidth, int imageHeight)
->>>>>>> fd84fd5c
+        public Scene(List<Light> lights, Camera camera, SceneDescription sceneDescription)
         {
             this.Lights = lights;
             this.Camera = camera;
             this.SceneDescription = sceneDescription;
 
-<<<<<<< HEAD
             this.ImageHeight = 800;
             this.ImageWidth = 450;
 
             this.FacePoints = sceneDescription.ObjectDescriptions?.Count > 0
                 ? sceneDescription.ObjectDescriptions.SelectMany(o => o.FacePoints).ToList()
-                : new List<ObjectFace>();
-=======
-            this.ImageHeight = imageHeight;
-            this.ImageWidth = imageWidth;
->>>>>>> fd84fd5c
+                : new List<FaceDescription>();
         }
     }
 }